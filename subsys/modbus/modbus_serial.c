/*
 * Copyright (c) 2020 PHYTEC Messtechnik GmbH
 * Copyright (c) 2021 Nordic Semiconductor ASA
 *
 * SPDX-License-Identifier: Apache-2.0
 */

/*
 * This file is based on mb.c and mb_util.c from uC/Modbus Stack.
 *
 *                                uC/Modbus
 *                         The Embedded Modbus Stack
 *
 *      Copyright 2003-2020 Silicon Laboratories Inc. www.silabs.com
 *
 *                   SPDX-License-Identifier: APACHE-2.0
 *
 * This software is subject to an open source license and is distributed by
 *  Silicon Laboratories Inc. pursuant to the terms of the Apache License,
 *      Version 2.0 available at www.apache.org/licenses/LICENSE-2.0.
 */

#include <logging/log.h>
LOG_MODULE_REGISTER(modbus_serial, CONFIG_MODBUS_LOG_LEVEL);

#include <kernel.h>
#include <string.h>
#include <sys/byteorder.h>
#include <sys/crc.h>
#include <modbus_internal.h>

static void modbus_serial_tx_on(struct modbus_context *ctx)
{
	struct modbus_serial_config *cfg = ctx->cfg;

	if (cfg->de != NULL) {
		gpio_pin_set(cfg->de->port, cfg->de->pin, 1);
	}
	uart_direction(cfg->dev, (uint8_t)UART_CFG_TX_DIRECTION);
	uart_irq_tx_enable(cfg->dev);
}

static void modbus_serial_tx_off(struct modbus_context *ctx)
{
	struct modbus_serial_config *cfg = ctx->cfg;

	uart_irq_tx_disable(cfg->dev);
	if (cfg->de != NULL) {
		gpio_pin_set(cfg->de->port, cfg->de->pin, 0);
	}
}

static void modbus_serial_rx_on(struct modbus_context *ctx)
{
	struct modbus_serial_config *cfg = ctx->cfg;

	if (cfg->re != NULL) {
		gpio_pin_set(cfg->re->port, cfg->re->pin, 1);
	}
	uart_direction(cfg->dev, (uint8_t)UART_CFG_RX_DIRECTION);
	uart_irq_rx_enable(cfg->dev);
}

static void modbus_serial_rx_off(struct modbus_context *ctx)
{
	struct modbus_serial_config *cfg = ctx->cfg;

	uart_irq_rx_disable(cfg->dev);
	if (cfg->re != NULL) {
		gpio_pin_set(cfg->re->port, cfg->re->pin, 0);
	}
}

#ifdef CONFIG_MODBUS_ASCII_MODE
/* The function calculates an 8-bit Longitudinal Redundancy Check. */
static uint8_t modbus_ascii_get_lrc(uint8_t *src, size_t length)
{
	uint8_t lrc = 0;
	uint8_t tmp;
	uint8_t *pblock = src;

	while (length-- > 0) {
		/* Add the data byte to LRC, increment data pointer. */
		if (hex2bin(pblock, 2, &tmp, sizeof(tmp)) != sizeof(tmp)) {
			return 0;
		}

		lrc += tmp;
		pblock += 2;
	}

	/* Two complement the binary sum */
	lrc = ~lrc + 1;

	return lrc;
}

/* Parses and converts an ASCII mode frame into a Modbus RTU frame. */
static int modbus_ascii_rx_adu(struct modbus_context *ctx)
{
	struct modbus_serial_config *cfg = ctx->cfg;
	uint8_t *pmsg;
	uint8_t *prx_data;
	uint16_t rx_size;
	uint8_t frame_lrc;
	uint8_t calc_lrc;

	rx_size =  cfg->uart_buf_ctr;
	prx_data = &ctx->rx_adu.data[0];

	if (!(rx_size & 0x01)) {
		LOG_WRN("Message should have an odd number of bytes");
		return -EMSGSIZE;
	}

	if (rx_size < MODBUS_ASCII_MIN_MSG_SIZE) {
		LOG_WRN("Frame length error");
		return -EMSGSIZE;
	}

	if ((cfg->uart_buf[0] != MODBUS_ASCII_START_FRAME_CHAR) ||
	    (cfg->uart_buf[rx_size - 2] != MODBUS_ASCII_END_FRAME_CHAR1) ||
	    (cfg->uart_buf[rx_size - 1] != MODBUS_ASCII_END_FRAME_CHAR2)) {
		LOG_WRN("Frame character error");
		return -EMSGSIZE;
	}

	/* Take away for the ':', CR, and LF */
	rx_size -= 3;
	/* Point past the ':' to the address. */
	pmsg = &cfg->uart_buf[1];

	hex2bin(pmsg, 2, &ctx->rx_adu.unit_id, 1);
	pmsg += 2;
	rx_size -= 2;
	hex2bin(pmsg, 2, &ctx->rx_adu.fc, 1);
	pmsg += 2;
	rx_size -= 2;

	/* Get the data from the message */
	ctx->rx_adu.length = 0;
	while (rx_size > 2) {
		hex2bin(pmsg, 2, prx_data, 1);
		prx_data++;
		pmsg += 2;
		rx_size -= 2;
		/* Increment the number of Modbus packets received */
		ctx->rx_adu.length++;
	}

	/* Extract the message's LRC */
	hex2bin(pmsg, 2, &frame_lrc, 1);
	ctx->rx_adu.crc = frame_lrc;

	/*
	 * The LRC is calculated on the ADDR, FC and Data fields,
	 * not the ':', CR/LF and LRC placed in the message
	 * by the sender. We thus need to subtract 5 'ASCII' characters
	 * from the received message to exclude these.
	 */
	calc_lrc = modbus_ascii_get_lrc(&cfg->uart_buf[1],
					(cfg->uart_buf_ctr - 5) / 2);

	if (calc_lrc != frame_lrc) {
		LOG_ERR("Calculated LRC does not match received LRC");
		return -EIO;
	}

	return 0;
}

static uint8_t *modbus_ascii_bin2hex(uint8_t value, uint8_t *pbuf)
{
	uint8_t u_nibble = (value >> 4) & 0x0F;
	uint8_t l_nibble = value & 0x0F;

	hex2char(u_nibble, pbuf);
	pbuf++;
	hex2char(l_nibble, pbuf);
	pbuf++;

	return pbuf;
}

static void modbus_ascii_tx_adu(struct modbus_context *ctx)
{
	struct modbus_serial_config *cfg = ctx->cfg;
	uint16_t tx_bytes = 0;
	uint8_t lrc;
	uint8_t *pbuf;

	/* Place the start-of-frame character into output buffer */
	cfg->uart_buf[0] = MODBUS_ASCII_START_FRAME_CHAR;
	tx_bytes = 1;

	pbuf = &cfg->uart_buf[1];
	pbuf = modbus_ascii_bin2hex(ctx->tx_adu.unit_id, pbuf);
	tx_bytes += 2;
	pbuf = modbus_ascii_bin2hex(ctx->tx_adu.fc, pbuf);
	tx_bytes += 2;

	for (int i = 0; i < ctx->tx_adu.length; i++) {
		pbuf = modbus_ascii_bin2hex(ctx->tx_adu.data[i], pbuf);
		tx_bytes += 2;
	}

	/*
	 * Add the LRC checksum in the packet.
	 *
	 * The LRC is calculated on the ADDR, FC and Data fields,
	 * not the ':' which was inserted in the uart_buf[].
	 * Thus we subtract 1 ASCII character from the LRC.
	 * The LRC and CR/LF bytes are not YET in the .uart_buf[].
	 */
	lrc = modbus_ascii_get_lrc(&cfg->uart_buf[1], (tx_bytes - 1) / 2);
	pbuf = modbus_ascii_bin2hex(lrc, pbuf);
	tx_bytes += 2;

	*pbuf++ = MODBUS_ASCII_END_FRAME_CHAR1;
	*pbuf++ = MODBUS_ASCII_END_FRAME_CHAR2;
	tx_bytes += 2;

	/* Update the total number of bytes to send */
	cfg->uart_buf_ctr = tx_bytes;
	cfg->uart_buf_ptr = &cfg->uart_buf[0];

	LOG_DBG("Start frame transmission");
	modbus_serial_rx_off(ctx);
	modbus_serial_tx_on(ctx);
}
#else
static int modbus_ascii_rx_adu(struct modbus_context *ctx)
{
	return 0;
}

static void modbus_ascii_tx_adu(struct modbus_context *ctx)
{
}
#endif

/* Copy Modbus RTU frame and check if the CRC is valid. */
static int modbus_rtu_rx_adu(struct modbus_context *ctx)
{
	struct modbus_serial_config *cfg = ctx->cfg;
	uint16_t calc_crc;
	uint16_t crc_idx;
	uint8_t *data_ptr;

	/* Is the message long enough? */
	if ((cfg->uart_buf_ctr < MODBUS_RTU_MIN_MSG_SIZE) ||
	    (cfg->uart_buf_ctr > CONFIG_MODBUS_BUFFER_SIZE)) {
		LOG_WRN("Frame length error");
		return -EMSGSIZE;
	}

	ctx->rx_adu.unit_id = cfg->uart_buf[0];
	ctx->rx_adu.fc = cfg->uart_buf[1];
	data_ptr = &cfg->uart_buf[2];
	/* Payload length without node address, function code, and CRC */
	ctx->rx_adu.length = cfg->uart_buf_ctr - 4;
	/* CRC index */
	crc_idx = cfg->uart_buf_ctr - sizeof(uint16_t);

	memcpy(ctx->rx_adu.data, data_ptr, ctx->rx_adu.length);

	ctx->rx_adu.crc = sys_get_le16(&cfg->uart_buf[crc_idx]);
	/* Calculate CRC over address, function code, and payload */
	calc_crc = crc16_ansi(&cfg->uart_buf[0],
			      cfg->uart_buf_ctr - sizeof(ctx->rx_adu.crc));

	if (ctx->rx_adu.crc != calc_crc) {
		LOG_WRN("Calculated CRC does not match received CRC");
		return -EIO;
	}

	return 0;
}

static void rtu_tx_adu(struct modbus_context *ctx)
{
	struct modbus_serial_config *cfg = ctx->cfg;
	uint16_t tx_bytes = 0;
	uint8_t *data_ptr;

	cfg->uart_buf[0] = ctx->tx_adu.unit_id;
	cfg->uart_buf[1] = ctx->tx_adu.fc;
	tx_bytes = 2 + ctx->tx_adu.length;
	data_ptr = &cfg->uart_buf[2];

	memcpy(data_ptr, ctx->tx_adu.data, ctx->tx_adu.length);

	ctx->tx_adu.crc = crc16_ansi(&cfg->uart_buf[0], ctx->tx_adu.length + 2);
	sys_put_le16(ctx->tx_adu.crc,
		     &cfg->uart_buf[ctx->tx_adu.length + 2]);
	tx_bytes += 2;

	cfg->uart_buf_ctr = tx_bytes;
	cfg->uart_buf_ptr = &cfg->uart_buf[0];

	LOG_HEXDUMP_DBG(cfg->uart_buf, cfg->uart_buf_ctr, "uart_buf");
	LOG_DBG("Start frame transmission");
	modbus_serial_rx_off(ctx);
	modbus_serial_tx_on(ctx);
}

/*
 * A byte has been received from a serial port. We just store it in the buffer
 * for processing when a complete packet has been received.
 */
static void cb_handler_rx(struct modbus_context *ctx)
{
	struct modbus_serial_config *cfg = ctx->cfg;

	if ((ctx->mode == MODBUS_MODE_ASCII) &&
	    IS_ENABLED(CONFIG_MODBUS_ASCII_MODE)) {
		uint8_t c;

		if (uart_fifo_read(cfg->dev, &c, 1) != 1) {
			LOG_ERR("Failed to read UART");
			return;
		}

		if (c == MODBUS_ASCII_START_FRAME_CHAR) {
			/* Restart a new frame */
			cfg->uart_buf_ptr = &cfg->uart_buf[0];
			cfg->uart_buf_ctr = 0;
		}

		if (cfg->uart_buf_ctr < CONFIG_MODBUS_BUFFER_SIZE) {
			*cfg->uart_buf_ptr++ = c;
			cfg->uart_buf_ctr++;
		}

		if (c == MODBUS_ASCII_END_FRAME_CHAR2) {
			k_work_submit(&ctx->server_work);
		}

	} else {
		int n;

		/* Restart timer on a new character */
		k_timer_start(&cfg->rtu_timer,
			      K_USEC(cfg->rtu_timeout), K_NO_WAIT);

		n = uart_fifo_read(cfg->dev, cfg->uart_buf_ptr,
				   (CONFIG_MODBUS_BUFFER_SIZE -
				    cfg->uart_buf_ctr));

		cfg->uart_buf_ptr += n;
		cfg->uart_buf_ctr += n;
	}
}

static void cb_handler_tx(struct modbus_context *ctx)
{
	struct modbus_serial_config *cfg = ctx->cfg;
	int n;

	if (cfg->uart_buf_ctr > 0) {
		n = uart_fifo_fill(cfg->dev, cfg->uart_buf_ptr,
				   cfg->uart_buf_ctr);
		cfg->uart_buf_ctr -= n;
		cfg->uart_buf_ptr += n;
<<<<<<< HEAD
	} 
	//TODO КОСТЫЛЬ
	if (cfg->uart_buf_ctr == 0) {
=======
		return;
	}

	/* Must wait till the transmission is complete or
	 * RS-485 tranceiver could be disabled before all data has
	 * been transmitted and message will be corrupted.
	 */
	if (uart_irq_tx_complete(cfg->dev)) {
>>>>>>> aff31cf6
		/* Disable transmission */
		cfg->uart_buf_ptr = &cfg->uart_buf[0];
		modbus_serial_tx_off(ctx);
		modbus_serial_rx_on(ctx);
	}
}

static void uart_cb_handler(const struct device *dev, void *app_data)
{
	struct modbus_context *ctx = (struct modbus_context *)app_data;
	struct modbus_serial_config *cfg;

	if (ctx == NULL) {
		LOG_ERR("Modbus hardware is not properly initialized");
		return;
	}

	cfg = ctx->cfg;

	if (uart_irq_update(cfg->dev) && uart_irq_is_pending(cfg->dev)) {

		if (uart_irq_rx_ready(cfg->dev)) {
			cb_handler_rx(ctx);
		}

		if (uart_irq_tx_ready(cfg->dev)) {
			cb_handler_tx(ctx);
		}
	}
}

/* This function is called when the RTU framing timer expires. */
static void rtu_tmr_handler(struct k_timer *t_id)
{
	struct modbus_context *ctx;

	ctx = (struct modbus_context *)k_timer_user_data_get(t_id);

	if (ctx == NULL) {
		LOG_ERR("Failed to get Modbus context");
		return;
	}

	k_work_submit(&ctx->server_work);
}

static int configure_gpio(struct modbus_context *ctx)
{
	struct modbus_serial_config *cfg = ctx->cfg;

	if (cfg->de != NULL) {
		if (!device_is_ready(cfg->de->port)) {
			return -ENODEV;
		}

		if (gpio_pin_configure_dt(cfg->de, GPIO_OUTPUT_INACTIVE)) {
			return -EIO;
		}
	}


	if (cfg->re != NULL) {
		if (!device_is_ready(cfg->re->port)) {
			return -ENODEV;
		}

		if (gpio_pin_configure_dt(cfg->re, GPIO_OUTPUT_INACTIVE)) {
			return -EIO;
		}
	}

	return 0;
}

void modbus_serial_rx_disable(struct modbus_context *ctx)
{
	modbus_serial_rx_off(ctx);
}

void modbus_serial_rx_enable(struct modbus_context *ctx)
{
	modbus_serial_rx_on(ctx);
}

int modbus_serial_rx_adu(struct modbus_context *ctx)
{
	struct modbus_serial_config *cfg = ctx->cfg;
	int rc = 0;

	switch (ctx->mode) {
	case MODBUS_MODE_RTU:
		rc = modbus_rtu_rx_adu(ctx);
		break;
	case MODBUS_MODE_ASCII:
		if (!IS_ENABLED(CONFIG_MODBUS_ASCII_MODE)) {
			return -ENOTSUP;
		}

		rc = modbus_ascii_rx_adu(ctx);
		break;
	default:
		LOG_ERR("Unsupported MODBUS mode");
		return -ENOTSUP;
	}

	cfg->uart_buf_ctr = 0;
	cfg->uart_buf_ptr = &cfg->uart_buf[0];

	return rc;
}

int modbus_serial_tx_adu(struct modbus_context *ctx)
{
	switch (ctx->mode) {
	case MODBUS_MODE_RTU:
		rtu_tx_adu(ctx);
		return 0;
	case MODBUS_MODE_ASCII:
		if (IS_ENABLED(CONFIG_MODBUS_ASCII_MODE)) {
			modbus_ascii_tx_adu(ctx);
			return 0;
		}
	default:
		break;
	}

	return -ENOTSUP;
}

int modbus_serial_init(struct modbus_context *ctx,
		       struct modbus_iface_param param)
{
	struct modbus_serial_config *cfg = ctx->cfg;
	const uint32_t if_delay_max = 3500000;
	const uint32_t numof_bits = 11;
	struct uart_config uart_cfg;

	switch (param.mode) {
	case MODBUS_MODE_RTU:
	case MODBUS_MODE_ASCII:
		ctx->mode = param.mode;
		break;
	default:
		return -ENOTSUP;
	}

	cfg->dev = device_get_binding(cfg->dev_name);
	if (cfg->dev == NULL) {
		LOG_ERR("Failed to get UART device %s",
			log_strdup(cfg->dev_name));
		return -ENODEV;
	}

	uart_cfg.baudrate = param.serial.baud,
	uart_cfg.flow_ctrl = UART_CFG_FLOW_CTRL_NONE;

	if (ctx->mode == MODBUS_MODE_ASCII) {
		uart_cfg.data_bits = UART_CFG_DATA_BITS_7;
	} else {
		uart_cfg.data_bits = UART_CFG_DATA_BITS_8;
	}

	switch (param.serial.parity) {
	case UART_CFG_PARITY_ODD:
	case UART_CFG_PARITY_EVEN:
		uart_cfg.parity = param.serial.parity;
		uart_cfg.stop_bits = UART_CFG_STOP_BITS_1;
		break;
	case UART_CFG_PARITY_NONE:
		/* Use of no parity requires 2 stop bits */
		uart_cfg.parity = param.serial.parity;
		uart_cfg.stop_bits = UART_CFG_STOP_BITS_2;
		break;
	default:
		return -EINVAL;
	}

	if (uart_configure(cfg->dev, &uart_cfg) != 0) {
		LOG_ERR("Failed to configure UART");
		return -EINVAL;
	}

	if (param.serial.baud <= 38400) {
		cfg->rtu_timeout = (numof_bits * if_delay_max) /
				   param.serial.baud;
	} else {
		cfg->rtu_timeout = (numof_bits * if_delay_max) / 38400;
	}

	if (configure_gpio(ctx) != 0) {
		return -EIO;
	}

	cfg->uart_buf_ctr = 0;
	cfg->uart_buf_ptr = &cfg->uart_buf[0];

	uart_irq_callback_user_data_set(cfg->dev, uart_cb_handler, ctx);
	k_timer_init(&cfg->rtu_timer, rtu_tmr_handler, NULL);
	k_timer_user_data_set(&cfg->rtu_timer, ctx);

	modbus_serial_rx_on(ctx);
	LOG_INF("RTU timeout %u us", cfg->rtu_timeout);

	return 0;
}

void modbus_serial_disable(struct modbus_context *ctx)
{
	modbus_serial_tx_off(ctx);
	modbus_serial_rx_off(ctx);
	uart_direction(ctx->cfg->dev, (uint8_t)UART_CFG_RX_TX_DIRECTION);
	k_timer_stop(&ctx->cfg->rtu_timer);
}<|MERGE_RESOLUTION|>--- conflicted
+++ resolved
@@ -362,11 +362,6 @@
 				   cfg->uart_buf_ctr);
 		cfg->uart_buf_ctr -= n;
 		cfg->uart_buf_ptr += n;
-<<<<<<< HEAD
-	} 
-	//TODO КОСТЫЛЬ
-	if (cfg->uart_buf_ctr == 0) {
-=======
 		return;
 	}
 
@@ -375,7 +370,6 @@
 	 * been transmitted and message will be corrupted.
 	 */
 	if (uart_irq_tx_complete(cfg->dev)) {
->>>>>>> aff31cf6
 		/* Disable transmission */
 		cfg->uart_buf_ptr = &cfg->uart_buf[0];
 		modbus_serial_tx_off(ctx);
